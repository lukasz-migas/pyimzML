--- conflicted
+++ resolved
@@ -30,15 +30,4 @@
           # echo $SRC_DIR || ECHO %SRC_DIR%
       - name: Test with pytest
         run: |
-<<<<<<< HEAD
-          pytest
-=======
-          pytest --cov=./ --cov-report=xml
-      - name: Upload coverage to Codecov
-        uses: codecov/codecov-action@v1.0.0
-        with:
-          token: ${{secrets.CODECOV_TOKEN}}
-          file: ./coverage.xml
-          flags: unittests
-          name: codecov-umbrella
->>>>>>> cb8e0095
+          pytest