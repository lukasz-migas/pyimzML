--- conflicted
+++ resolved
@@ -16,8 +16,6 @@
         assert mzs[ix_l] >= test_mz - test_tol
         assert mzs[ix_u] <= test_mz + test_tol
 
-<<<<<<< HEAD
-
 class ImzMLWriter(unittest.TestCase):
     def test_simple_write(self):
         mzs = np.linspace(100,1000,20)
@@ -25,15 +23,6 @@
         coords = [1,1,1]
         with imzmlw.ImzMLWriter("test.mzML", mode="processed") as imzml:
             imzml.addSpectrum(mzs, ints, coords=coords)
-=======
-        test_mz = 401.0
-        test_tol = 0.1
-        ix_l, ix_u = imzmlp._bisect_spectrum(mzs, test_mz, test_tol)
-        print(ix_l, ix_u, len(mzs))
-        assert ix_l == 7
-        assert ix_u == 7
-        assert ix_l <= ix_u
->>>>>>> 1aad1875
 
 if __name__ == '__main__':
     unittest.main()